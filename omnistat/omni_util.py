#!/usr/bin/env python3
# -------------------------------------------------------------------------------
# MIT License
#
# Copyright (c) 2023 - 2025 Advanced Micro Devices, Inc. All Rights Reserved.
#
# Permission is hereby granted, free of charge, to any person obtaining a copy
# of this software and associated documentation files (the "Software"), to deal
# in the Software without restriction, including without limitation the rights
# to use, copy, modify, merge, publish, distribute, sublicense, and/or sell
# copies of the Software, and to permit persons to whom the Software is
# furnished to do so, subject to the following conditions:
#
# The above copyright notice and this permission notice shall be included in all
# copies or substantial portions of the Software.
#
# THE SOFTWARE IS PROVIDED "AS IS", WITHOUT WARRANTY OF ANY KIND, EXPRESS OR
# IMPLIED, INCLUDING BUT NOT LIMITED TO THE WARRANTIES OF MERCHANTABILITY,
# FITNESS FOR A PARTICULAR PURPOSE AND NONINFRINGEMENT. IN NO EVENT SHALL THE
# AUTHORS OR COPYRIGHT HOLDERS BE LIABLE FOR ANY CLAIM, DAMAGES OR OTHER
# LIABILITY, WHETHER IN AN ACTION OF CONTRACT, TORT OR OTHERWISE, ARISING FROM,
# OUT OF OR IN CONNECTION WITH THE SOFTWARE OR THE USE OR OTHER DEALINGS IN THE
# SOFTWARE.
# -------------------------------------------------------------------------------

import argparse
import concurrent.futures
import importlib.resources
import logging
import os
import platform
import shutil
import socket
import subprocess
import sys
import tempfile
import time
from pathlib import Path

import yaml

# Use libssh instead of the default libssh2 to avoid issues with certain keys
# and newer versions of SSH.
from pssh.clients.ssh.parallel import ParallelSSHClient

from omnistat import utils


class UserBasedMonitoring:
    def __init__(self):
        logging.basicConfig(format="%(message)s", level=logging.INFO, stream=sys.stdout)
        self.scrape_interval = 10  # default scrape interval in seconds
        self.timeout = 5  # default scrape timeout in seconds
        self.__hosts = None
        self.__RMS_Detected = False
        self.__external_proxy = None
        self.__victoriaModeSetup_initialized = False

    def setup(self, configFileArgument):
        self.configFile = utils.findConfigFile(configFileArgument)
        self.runtimeConfig = utils.readConfig(self.configFile)

        # Path to Omnistat's executable scripts. For source deployments, this
        # is the top directory of a working copy of Omnistat. For package
        # deployments, it's the `bin` directory of the Python environment. By
        # resolving the path to `sys.argv[0]`, we ensure commands executed in
        # other nodes/environments use the same deployment and path as the
        # current local execution.
        self.binDir = Path(sys.argv[0]).resolve().parent

    def setMonitoringInterval(self, interval):
        self.scrape_interval = float(interval)
        return

    def rmsDetection(self):
        """Query environment to infer resource manager"""

        if self.__RMS_Detected:
            return

        if "SLURM_JOB_NODELIST" in os.environ:
            self.__rms = "slurm"
        elif "FLUX_URI" in os.environ:
            self.__rms = "flux"
        elif "PBS_JOBID" in os.environ:
            self.__rms = "pbs"
        else:
            utils.error("Unknown/unsupported resource manager")
        logging.info("RMS detected = %s" % self.__rms)

        self.getRMSHosts()
        self.__RMS_Detected = True

        return

    def victoriaModeSetup(self):
        """
        Initialize VictoraMetrics settings and cache for use by startserver and
        startexporter methods.
        """
        if self.__victoriaModeSetup_initialized:
            logging.debug("Skipping VictoriaMetrics setup - already initialized")
            return

        section = "omnistat.usermode"

        self.__external_victoria = self.runtimeConfig[section].getboolean("external_victoria",False)
        if self.__external_victoria:
            logging.info("External VictoriaMetrics server requested")
            self.__external_victoria_endpoint = self.runtimeConfig[section].get("external_victoria_endpoint")
            self.__external_victoria_port = self.runtimeConfig[section].get("external_victoria_port")
            logging.info("--> external host = %s" % self.__external_victoria_endpoint)
            logging.info("--> external port = %s" % self.__external_victoria_port)

            if self.runtimeConfig.has_option(section, "external_proxy"):
                self.__external_proxy = self.runtimeConfig[section].get("external_proxy")
                logging.info("--> external proxy = %s" % self.__external_proxy)
        else:
            logging.info("Local VictoriaMetrics server requested")

        self.__victoriaModeSetup_initialized = True

        return


    def disableProxies(self):
        """
        Used to disable any inherited proxies in cases where expected communication
        is only local between compute nodes. Necessary to avoid problems imposed by users
        who have proxy settings in their runtime environment to access the outside world.
        """

        os.environ.pop("http_proxy",None)
        os.environ.pop("https_proxy",None)
        os.environ.pop("all_proxy",None)

        return


    def getRMSHosts(self):
        if self.__rms == "slurm":
            hostlist = os.getenv("SLURM_JOB_NODELIST", None)
            if hostlist:
                results = utils.runShellCommand(["scontrol", "show", "hostname", hostlist], timeout=10)
                if results.stdout.strip():
                    self.__hosts = results.stdout.splitlines()
                    # return results.stdout.splitlines()
                    return
                else:
                    utils.error("Unable to detect assigned SLURM hosts from %s" % hostlist)
            else:
                logging.warning(
                    "\nNo SLURM_JOB_NODELIST var detected - please verify running under active SLURM job.\n"
                )
        elif self.__rms == "flux":
            results = utils.runShellCommand(["flux", "hostlist", "local", "-e", "-d", ","])
            if results.stdout.strip():
                self.__hosts = results.stdout.strip().split(",")
                return
            else:
                utils.error("Unable to detect assigned Flux hosts.")
        elif self.__rms == "pbs":
            nodefile = os.environ.get("PBS_NODEFILE")
            with open(nodefile) as f:
                nodes_uniq = {line.strip() for line in f}
            self.__hosts = [name.split('.')[0] for name in nodes_uniq]
            return
        else:
            utils.error("Unsupported RMS.")

    def startVictoriaServer(self):

        section = "omnistat.usermode"

        self.victoriaModeSetup()

        # noop if using an external server
        if self.__external_victoria:
            logging.info("Pushing data to external VictoriaMetrics server")
            return
        else:
            logging.info("Starting VictoriaMetrics server on localhost")

        vm_binary = self.runtimeConfig[section].get("victoria_binary")
        vm_datadir = self.runtimeConfig[section].get("victoria_datadir", "data_prom", vars=os.environ)

        if not os.path.exists(vm_binary):
            logging.error("")
            logging.error("[ERROR]: Unable to resolve path to VictoriaMetrics binary -> %s" % vm_binary)
            logging.error('[ERROR]: Please verify setting for "victoria_binary" in runtime configfile.')
            sys.exit(1)

        # datadir can be overridden by separate env variable
        if "OMNISTAT_VICTORIA_DATADIR" in os.environ:
            vm_datadir = os.getenv("OMNISTAT_VICTORIA_DATADIR")
        elif "OMNISTAT_VICSERVER_DATADIR" in os.environ:
            vm_datadir = os.getenv("OMNISTAT_VICSERVER_DATADIR")
            logging.warning(
                "OMNISTAT_VICSERVER_DATADIR variable is being deprecated - please use OMNISTAT_VICTORIA_DATADIR instead"
            )

        vm_logfile = self.runtimeConfig[section].get("victoria_logfile", "victoria_server.log")
        vm_corebinding = self.runtimeConfig[section].getint("victoria_corebinding", None)
        # corebinding can also be overridden by separate env variable
        if "OMNISTAT_VICTORIA_COREBINDING" in os.environ:
            vm_corebinding = int(os.getenv("OMNISTAT_VICTORIA_COREBINDING"))
            logging.info("--> Overriding corebinding setting using OMNISTAT_VICTORIA_COREBINDING=%i" % vm_corebinding)

        command = [
            vm_binary,
            "--storageDataPath=%s" % vm_datadir,
            "-memory.allowedPercent=10",
            "-retentionPeriod=10y",
            "-search.disableCache",
            "-httpListenAddr=:9090",
        ]
        envAddition = {}
        # restrict thread usage
        envAddition["GOMAXPROCS"] = "4"

        # optional NUMA setup
        numa_command = self.verifyNumaCommand(vm_corebinding)
        if numa_command:
            command = numa_command + command
        else:
            logging.info("Skipping VictoriaMetrics corebinding")

        logging.info("Server start command: %s" % command)
        utils.runBGProcess(command, outputFile=vm_logfile, envAdds=envAddition)

    def startPromServer(self, victoriaMode=False):

        if victoriaMode:
            self.startVictoriaServer()
            return

        self.rmsDetection()

        logging.info("Starting prometheus server on localhost")
        if self.scrape_interval >= 1:
            scrape_interval = "%ss" % int(self.scrape_interval)
        else:
            scrape_interval = "0s%sms" % int(self.scrape_interval * 1000)
        logging.info("--> sampling interval = %s" % scrape_interval)

        if self.timeout < self.scrape_interval:
            scrape_timeout = "5s"
        else:
            scrape_timeout = scrape_interval

        section = "omnistat.usermode"
        ps_binary = self.runtimeConfig[section].get("prometheus_binary")
        ps_datadir = self.runtimeConfig[section].get("prometheus_datadir", "data_prom", vars=os.environ)

        # datadir can be overridden by separate env variable
        if "OMNISTAT_PROMSERVER_DATADIR" in os.environ:
            ps_datadir = os.getenv("OMNISTAT_PROMSERVER_DATADIR")

        ps_logfile = self.runtimeConfig[section].get("prometheus_logfile", "prom_server.log")
        ps_corebinding = self.runtimeConfig[section].getint("prometheus_corebinding", None)
        # corebinding can also be overridden by separate env variable
        if "OMNISTAT_PROMSERVER_COREBINDING" in os.environ:
            ps_corebinding = int(os.getenv("OMNISTAT_PROMSERVER_COREBINDING"))

        # generate prometheus config file to scrape local exporters
        computes = {}
        computes["targets"] = []
        port = self.runtimeConfig["omnistat.collectors"].get("port", "8001")
        if self.__hosts:
            for host in self.__hosts:
                computes["targets"].append("%s:%s" % (host, port))

            prom_config = {}
            prom_config["scrape_configs"] = []
            prom_config["scrape_configs"].append(
                {
                    "job_name": "omnistat",
                    "scrape_interval": scrape_interval,
                    "scrape_timeout": scrape_timeout,
                    "static_configs": [computes],
                }
            )

            with open("prometheus.yml", "w") as yaml_file:
                yaml.dump(prom_config, yaml_file, sort_keys=False)

            command = [
                ps_binary,
                "--config.file=%s" % "prometheus.yml",
                "--storage.tsdb.path=%s" % ps_datadir,
            ]

            # optional NUMA setup
            numa_command = self.verifyNumaCommand(ps_corebinding)
            if numa_command:
                command = numa_command + command
            else:
                logging.info("Skipping Prometheus corebinding")

            logging.debug("Server start command: %s" % command)
            utils.runBGProcess(command, outputFile=ps_logfile)
        else:
            utils.error("No compute hosts avail for startPromServer")

    def stopPromServer(self, victoriaMode=False):
        if victoriaMode:
            logging.info("Stopping VictoriaMetrics server on localhost")

            command = ["pkill", "-f", "-SIGTERM", "-u", "%s" % os.getuid(), "victoria-metrics.*storageDataPath"]
            utils.runShellCommand(command, timeout=5)
            time.sleep(1)
            return
        else:
            logging.info("Stopping prometheus server on localhost")

            command = ["pkill", "-SIGTERM", "-u", "%s" % os.getuid(), "prometheus"]

            utils.runShellCommand(command, timeout=5)
            time.sleep(1)
            return

    def startExporters(self, victoriaMode=False):
        port = self.runtimeConfig["omnistat.collectors"].get("port", "8001")
        ssh_key = self.runtimeConfig["omnistat.usermode"].get("ssh_key", "~/.ssh/id_rsa")
        corebinding = self.runtimeConfig["omnistat.usermode"].getint("exporter_corebinding", None)

        self.rmsDetection()
        self.disableProxies()
        self.victoriaModeSetup()

        if victoriaMode:
            if os.path.exists("./exporter.log"):
                os.remove("./exporter.log")
            logging.info("[exporter]: Standalone sampling interval = %s" % self.scrape_interval)
            hostname = platform.node().split(".", 1)[0]

            if self.__external_victoria:
                cmd = f"nice -n 20 {sys.executable} -m omnistat.standalone --configfile={self.configFile} --interval {self.scrape_interval} --endpoint {self.__external_victoria_endpoint} --port {self.__external_victoria_port} --log exporter.log"
            else:
                cmd = f"nice -n 20 {sys.executable} -m omnistat.standalone --configfile={self.configFile} --interval {self.scrape_interval} --endpoint {hostname} --log exporter.log"
        else:
            cmd = f"nice -n 20 {sys.executable} -m omnistat.node_monitoring --configfile={self.configFile}"

        logging.debug("[exporter]: %s" % cmd)

        if "OMNISTAT_EXPORTER_COREBINDING" in os.environ:
            corebinding = int(os.getenv("OMNISTAT_EXPORTER_COREBINDING"))
            logging.info(
                "[exporter]: Overriding corebinding setting using OMNISTAT_EXPORTER_COREBINDING=%i" % corebinding
            )


        # Assume environment is the same across nodes; if numactl is present
        # here, we expect it to be present on all nodes.
        numa_command = self.verifyNumaCommand(corebinding)
        if numa_command:
            numa_command_string = " ".join(numa_command)
            cmd = f"{numa_command_string} {cmd}"
        else:
            logging.info("[exporter]: Skipping exporter corebinding")

        if self.__hosts:
            logging.info("[exporter]: Saving RMS job state locally to compute hosts...")
            if self.__rms == "slurm":
                numNodes = os.getenv("SLURM_JOB_NUM_NODES")
                srun_cmd = [
                    "srun",
                    "-N %s" % numNodes,
                    "--ntasks-per-node=1",
                    "%s" % sys.executable,
                    "%s/omnistat-rms-env" % self.binDir,
                    "--nostep",
                    "%s"
                    % self.runtimeConfig["omnistat.collectors.rms"].get("job_detection_file", "/tmp/omni_rmsjobinfo"),
                ]
                utils.runShellCommand(srun_cmd, timeout=35, exit_on_error=True)
            elif self.__rms == "flux":
                flux_cmd = [
                    "flux",
                    "exec",
                    "%s" % sys.executable,
                    "%s/omnistat-rms-env" % self.binDir,
                    "--nostep",
                    "%s"
                    % self.runtimeConfig["omnistat.collectors.rms"].get("job_detection_file", "/tmp/omni_rmsjobinfo"),
                ]
                utils.runShellCommand(flux_cmd, timeout=35, exit_on_error=True)
            elif self.__rms == "pbs":
                if "PBS_JOBID" in os.environ:
                    # need jobid set on some systems for ssh access
                    jobid=os.environ.get("PBS_JOBID")
                    cmd = f"PBS_JOBID={jobid} {cmd}"

            logging.info("Launching exporters in parallel via ssh")

<<<<<<< HEAD
            # client = ParallelSSHClient(self.__hosts, allow_agent=False, timeout=300, pool_size=350, pkey=ssh_key)
            # try:
            #     output = client.run_command(
            #         f"sh -c 'cd {os.getcwd()} && PYTHONPATH={':'.join(sys.path)} {cmd}'", stop_on_errors=False
            #     )
            # except:
            #     logging.info("Exception thrown launching parallel ssh client")

            additional_env = ""
            if self.__external_proxy:
                additional_env = f"http_proxy={self.__external_proxy}"            

            # trying local ssh client implementation
            launch_results  = utils.execute_ssh_parallel(command=f"sh -c 'cd {os.getcwd()} && PYTHONPATH={':'.join(sys.path)} {additional_env} {cmd}'",
                                            hostnames=self.__hosts,max_concurrent=128,ssh_timeout=100,max_retries=3,retry_delay=5)
=======
            client = ParallelSSHClient(self.__hosts, allow_agent=False, timeout=300, pool_size=350, pkey=ssh_key)
            try:
                output = client.run_command(
                    f"sh -c 'cd {os.getcwd()} && PYTHONPATH={':'.join(sys.path)} {cmd}'", stop_on_errors=False
                )
            except Exception as e:
                logging.info("Exception thrown launching parallel ssh client")
>>>>>>> d6ef25fa

            # verify exporter available on all nodes...
            if len(self.__hosts) <= 8:
                psecs = 5
            elif len(self.__hosts) <= 128:
                psecs = 30
            else:
                psecs = 90

            logging.info("Exporters launched, pausing for %i secs" % psecs)
            time.sleep(psecs)  # <-- needed for slow SLURM query times on ORNL
            numHosts = len(self.__hosts)
            numAvail = 0

            if True:
                logging.info("Testing exporter availability")
                delay_start = 0.05
                hosts_ok = []
                hosts_bad = []
                for host in self.__hosts:
                    host_ok = False
                    for iter in range(1, 25):
                        with socket.socket(socket.AF_INET, socket.SOCK_STREAM) as s:
                            try: 
                                result = s.connect_ex((host, int(port)))

                                if result == 0:
                                    numAvail = numAvail + 1
                                    hosts_ok.append(host)
                                    logging.debug("Exporter on %s ok" % host)
                                    host_ok = True
                                    break
                                else:
                                    delay = delay_start * iter
                                    logging.debug("Retrying %s (sleeping for %.2f sec)" % (host, delay))
                                    time.sleep(delay)
                                s.close()
                            except Exception as e:
                                break

                    if not host_ok:
                        logging.error("Missing exporter on %s (%s)" % (host, result))
                        hosts_bad.append(host)

                logging.info("%i of %i exporters available" % (numAvail, numHosts))
                if numAvail == numHosts:
                    logging.info("User mode data collectors: SUCCESS")

                # cache any failed hosts to file
                jobid = os.getenv("SLURM_JOB_ID", None)
                if jobid:
                    fileout = "omnistat_failed_hosts.%s.out" % jobid
                    if hosts_bad:
                        with open(fileout, "w") as f:
                            for host in hosts_bad:
                                f.write(host + "\n")
                        f.close()
                        logging.info("Cached failed startup hosts in %s" % fileout)

        return

    def stopSingleExporters(self,host,port,timeout=120):
        logging.debug("Stopping exporter for host -> %s" % host)
        cmd = ["curl", f"{host}:{port}/shutdown"]
        logging.debug("-> running command: %s" % cmd)
        t1 = time.perf_counter()
        utils.runShellCommand(cmd, timeout=timeout)
        t2 = time.perf_counter()

        return t2 - t1

    def stopExporters(self, victoriaMode=False):
        self.rmsDetection()
        self.disableProxies()

        logging.info("Stopping %i exporters" % len(self.__hosts))

        port = self.runtimeConfig["omnistat.collectors"].get("port", "8001")

        with concurrent.futures.ThreadPoolExecutor(max_workers=256) as executor:
            future_to_host = {
                executor.submit(
                    self.stopSingleExporters,
                    host,
                    port,
                ): host
                for host in self.__hosts
            }

        # Collect results as they complete
        min_time = float('inf')
        max_time = float('-inf')
        avg_time = 0.0
        count = 0

        for future in concurrent.futures.as_completed(future_to_host):
            host = future_to_host[future]
            timing = future.result()
            avg_time += timing
            count += 1
            logging.debug("--> %s required %.2f secs to shutdown" % (host, timing))
            if timing < min_time:
                min_time = timing
            if timing > max_time:
                max_time = timing

        logging.info("--> average time to shutdown = %.2f secs (min=%.2f, max=%.2f)" % (avg_time / count, min_time, max_time))

        return

    def verifyNumaCommand(self, coreid):
        """Verify numactl is available and works with supplied core id when provided

        Args:
            coreid (int): desired CPU core to pin with numacl

        Returns:
            list: numactl command
        """

        numactl = shutil.which("numactl")
        if not numactl:
            return None

        if not isinstance(coreid, int):
            return None

        # we have numactl and a core provided - verify we can use it locally
        numa_command = ["numactl", f"--physcpubind={coreid}"]

        results = utils.runShellCommand(numa_command + ["hostname"], timeout=2)
        if results.returncode != 0:
            logging.warning("Unable to use numactl with supplied cpu core = %i" % coreid)
            logging.debug("--> " + results.stdout.splitlines()[0])
            logging.debug("--> " + results.stderr.splitlines()[0])
            return None
        else:
            return numa_command


def main():
    userUtils = UserBasedMonitoring()

    parser = argparse.ArgumentParser()
    parser.add_argument("-v", "--verbose", help="Increase output verbosity", action="store_true")
    parser.add_argument("--configfile", type=str, help="runtime config file", default=None)
    parser.add_argument("--startserver", help="Start local prometheus server", action="store_true")
    parser.add_argument("--stopserver", help="Stop local prometheus server", action="store_true")
    parser.add_argument("--startexporters", help="Start data exporters", action="store_true")
    parser.add_argument("--stopexporters", help="Stop data exporters", action="store_true")
    parser.add_argument("--start", help="Start all necessary user-based monitoring services", action="store_true")
    parser.add_argument("--stop", help="Stop all user-based monitoring services", action="store_true")
    parser.add_argument("--interval", type=float, help="Monitoring sampling interval in secs (default=10)")
    parser.add_argument(
        "--push",
        help="Initiate data collection in push mode with VictoriaMetrics",
        action=argparse.BooleanOptionalAction,
        default=True,
    )

    args = parser.parse_args()

    if args.verbose:
        logging.getLogger().setLevel(logging.DEBUG)

    if len(sys.argv) <= 1:
        parser.print_help()
        sys.exit(1)

    userUtils.setup(args.configfile)
    if args.interval:
        userUtils.setMonitoringInterval(args.interval)

    victoriaMode = args.push

    if args.startserver:
        userUtils.startPromServer(victoriaMode=victoriaMode)
    elif args.stopserver:
        userUtils.stopPromServer(victoriaMode=victoriaMode)
    elif args.startexporters:
        userUtils.startExporters(victoriaMode=victoriaMode)
    elif args.stopexporters:
        userUtils.stopExporters(victoriaMode=victoriaMode)
    elif args.start:
        if victoriaMode:
            logging.info("Initiating data collection in [push] mode -> VictoriaMetrics")
        else:
            logging.info("Initiating data collection in [pull] mode -> Prometheus")
        userUtils.startPromServer(victoriaMode=victoriaMode)
        userUtils.startExporters(victoriaMode=victoriaMode)
    elif args.stop:
        userUtils.stopExporters(victoriaMode=victoriaMode)
        userUtils.stopPromServer(victoriaMode=victoriaMode)
    else:
        parser.print_help()


if __name__ == "__main__":
    main()<|MERGE_RESOLUTION|>--- conflicted
+++ resolved
@@ -393,7 +393,7 @@
 
             logging.info("Launching exporters in parallel via ssh")
 
-<<<<<<< HEAD
+
             # client = ParallelSSHClient(self.__hosts, allow_agent=False, timeout=300, pool_size=350, pkey=ssh_key)
             # try:
             #     output = client.run_command(
@@ -409,15 +409,15 @@
             # trying local ssh client implementation
             launch_results  = utils.execute_ssh_parallel(command=f"sh -c 'cd {os.getcwd()} && PYTHONPATH={':'.join(sys.path)} {additional_env} {cmd}'",
                                             hostnames=self.__hosts,max_concurrent=128,ssh_timeout=100,max_retries=3,retry_delay=5)
-=======
-            client = ParallelSSHClient(self.__hosts, allow_agent=False, timeout=300, pool_size=350, pkey=ssh_key)
-            try:
-                output = client.run_command(
-                    f"sh -c 'cd {os.getcwd()} && PYTHONPATH={':'.join(sys.path)} {cmd}'", stop_on_errors=False
-                )
-            except Exception as e:
-                logging.info("Exception thrown launching parallel ssh client")
->>>>>>> d6ef25fa
+
+#            client = ParallelSSHClient(self.__hosts, allow_agent=False, timeout=300, pool_size=350, pkey=ssh_key)
+#            try:
+#                output = client.run_command(
+#                    f"sh -c 'cd {os.getcwd()} && PYTHONPATH={':'.join(sys.path)} {cmd}'", stop_on_errors=False
+#                )
+#            except Exception as e:
+#                logging.info("Exception thrown launching parallel ssh client")
+
 
             # verify exporter available on all nodes...
             if len(self.__hosts) <= 8:
