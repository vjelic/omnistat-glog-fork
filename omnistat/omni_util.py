--- conflicted
+++ resolved
@@ -203,19 +203,12 @@
 
             # verify exporter available on all nodes...
             if len(self.slurmHosts) <= 8:
-<<<<<<< HEAD
                 psecs = 5
             elif len(self.slurmHosts) <= 128:
                 psecs = 30
             else:
                 psecs = 90
-=======
-                  psecs = 5
-            elif len(self.slurmHosts) <= 128:
-                  psecs = 30
-            else:
-                  psecs = 90
->>>>>>> 8bd9d71f
+
             logging.info("Exporters launched, pausing for %i secs" % psecs)
             time.sleep(psecs)  # <-- needed for slow SLURM query times on ORNL
             numHosts = len(self.slurmHosts)
