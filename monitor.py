--- conflicted
+++ resolved
@@ -94,12 +94,7 @@
 
         if self.runtimeConfig['collector_enable_rocm_smi']:
             from collector_smi import ROCMSMI
-<<<<<<< HEAD
-            binary = None
-            if 'rocm_smi_binary' in self.runtimeConfig:
-                binary = self.runtimeConfig['rocm_smi_binary']
-            self.__collectors.append(ROCMSMI(rocm_smi_binary=binary))
-
+            self.__collectors.append(ROCMSMI(rocm_path=self.runtimeConfig['collector_rocm_path']))
         if self.runtimeConfig['collector_enable_amd_smi']:
             from collector_smi_v2 import AMDSMI
             self.__collectors.append(AMDSMI())
@@ -108,9 +103,6 @@
             from collector_smi_process import AMDSMIProcess
             self.__collectors.append(AMDSMIProcess())
 
-=======
-            self.__collectors.append(ROCMSMI(rocm_path=self.runtimeConfig['collector_rocm_path']))
->>>>>>> 8ddab4e6
         if self.runtimeConfig['collector_enable_slurm']:
             from collector_slurm import SlurmJob
             self.__collectors.append(SlurmJob(userMode=self.runtimeConfig['collector_usermode'],
