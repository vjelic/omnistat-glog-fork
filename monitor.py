--- conflicted
+++ resolved
@@ -44,15 +44,7 @@
             format="%(message)s", level=logging.INFO, stream=sys.stdout
         )
 
-<<<<<<< HEAD
         configFile = utils.getConfigPath()
-=======
-        # setup runtine config that can be overridden via env variable
-        configFile = "omniwatch.default"
-        if "OMNIWATCH_CONFIG" in os.environ:
-            logging.info("Overriding default config file")
-            configFile = os.environ["OMNIWATCH_CONFIG"]
->>>>>>> ab53dc4a
 
         self.runtimeConfig = {}
 
